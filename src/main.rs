use macroquad::prelude::*;
use ::rand::{thread_rng, Rng};
use std::cmp::{min, max};

use std::collections::HashMap;
use std::io::Cursor;

use rodio::{Decoder, OutputStream, OutputStreamHandle, Sink};
use rodio::source::Source;

// -------------------------------------------------------------------
// Audio assets embedded into the binary.
const MUSIC_A_GB: &[u8] = include_bytes!("../resources/music/music-a-gb.mp3");
const MUSIC_A: &[u8] = include_bytes!("../resources/music/music-a.mp3");
const MUSIC_B: &[u8] = include_bytes!("../resources/music/music-b.mp3");

//Music list now contains a tuple of song as bytes and the panic mode speed factor. This is not a set variable cause some songs sound better at different factors.
const MUSIC_LIST: [(&[u8],f32); 3] = [(MUSIC_A_GB,1.5), (MUSIC_A,2.0), (MUSIC_B,1.25)];

// -------------------------------------------------------------------
// Game constants
const GRID_WIDTH: usize = 10;
const GRID_HEIGHT: usize = 20;
const TILE_SIZE: f32 = 30.0;
const PREVIEW_TILE_SIZE: f32 = 25.0;

const FALL_SPEED: f32 = 3.0;
const SOFT_DROP_SPEED: f32 = 15.0;
const INITIAL_HORIZONTAL_DELAY: f32 = 0.2;
const HORIZONTAL_REPEAT_DELAY: f32 = 0.1;

const GAME_AREA_COLOR: Color = Color::new(0.2, 0.2, 0.2, 1.0);
const BLACK_COLOR: Color = BLACK;
const GOLD_COLOR: Color = Color::new(1.0, 0.84, 0.0, 1.0);
const SILVER_COLOR: Color = Color::new(0.75, 0.75, 0.75, 1.0);

const GOLD_POINTS: u32 = 500;
const SILVER_POINTS: u32 = 200;

const NES_COLORS: [Color; 7] = [
    Color { r: 0.0,    g: 1.0,    b: 1.0,    a: 1.0 }, // I
    Color { r: 1.0,    g: 1.0,    b: 0.0,    a: 1.0 }, // O
    Color { r: 0.6667, g: 0.0,    b: 1.0,    a: 1.0 }, // T
    Color { r: 0.0,    g: 1.0,    b: 0.0,    a: 1.0 }, // S
    Color { r: 1.0,    g: 0.0,    b: 0.0,    a: 1.0 }, // Z
    Color { r: 0.0,    g: 0.0,    b: 1.0,    a: 1.0 }, // J
    Color { r: 1.0,    g: 0.3334, b: 0.0,    a: 1.0 }, // L
];

// MusicManager modified to use embedded audio.
#[allow(dead_code)]
struct MusicManager {
<<<<<<< HEAD
    mus_stream:OutputStream,
    mus_stream_hndl:OutputStreamHandle,
    mus_sink:Sink,
    mus_track:u32,
    muted:bool,
    paused:bool,
    panic:bool,
=======
    mus_stream: OutputStream,
    mus_stream_hndl: OutputStreamHandle,
    mus_sink: Sink,
    mus_track: u32,
    muted: bool,
    paused: bool,
>>>>>>> 4450e812
}

impl MusicManager {
    fn new() -> Self {
        let (stream, stream_handle) = OutputStream::try_default().unwrap();
        let sink = Sink::try_new(&stream_handle).unwrap();
        MusicManager {
<<<<<<< HEAD
            mus_stream:stream,
            mus_stream_hndl:stream_handle,
            mus_sink:sink,
            mus_track:0,
            muted:false,
            paused:false,
            panic:false,
=======
            mus_stream: stream,
            mus_stream_hndl: stream_handle,
            mus_sink: sink,
            mus_track: 0,
            muted: false,
            paused: false,
>>>>>>> 4450e812
        }
    }

    pub fn play_song(&mut self) {
        // Clear the current sink's buffer.
        self.mus_sink.clear();
        // Determine the current track from the embedded MUSIC_LIST.
        let track_index = (self.mus_track % MUSIC_LIST.len() as u32) as usize;
        let track_data = MUSIC_LIST[track_index].0;
        // Create an in-memory cursor for the embedded audio data.
        let cursor = Cursor::new(track_data);
        // Decode the audio data and set it to repeat infinitely.
        let source = Decoder::new(cursor).unwrap().repeat_infinite();
        // Append the source into the sink and set volume.
        self.mus_sink.append(source);
        self.mus_sink.set_volume(0.5);
        self.mus_sink.play();
        //check if in panic. set speed accordingly.
        if self.panic { 
            self.mus_sink.set_speed(MUSIC_LIST[track_index].1);
        }
        //iterate the track
        self.mus_track += 1;
    }

    pub fn toggle_panic(&mut self){
        self.panic = !self.panic;
        let track_index = (self.mus_track-1 % MUSIC_LIST.len() as u32) as usize;
        if self.panic {
            self.mus_sink.set_speed(MUSIC_LIST[track_index].1);
        }
        else{
            self.mus_sink.set_speed(1.0);
        }
    }

<<<<<<< HEAD

    pub fn mute(&mut self){
        if self.muted{
=======
    pub fn mute(&mut self) {
        if self.muted {
>>>>>>> 4450e812
            self.mus_sink.set_volume(0.5);
        } else {
            self.mus_sink.set_volume(0.0);
        }
        self.muted = !self.muted;
    }

    pub fn pause(&mut self) {
        if self.paused {
            self.mus_sink.play();
        } else {
            self.mus_sink.pause();
        }
        self.paused = !self.paused;
    }

    pub fn reset(&mut self) {
        self.mus_sink.clear();
        self.mus_sink.set_speed(1.0);
        self.mus_track = 0;
        self.panic = false;
    }
}

// Tetromino definitions and game structures.
#[derive(Clone, Copy, Debug, PartialEq, Eq, Hash)]
enum TetrominoType {
    I, O, T, S, Z, J, L,
    BonusGold, BonusSilver, // For bonus blocks.
}

const TETROMINO_SHAPES: [[[i32; 2]; 4]; 7] = [
    [[0,0],[1,0],[2,0],[3,0]],    // I
    [[0,0],[1,0],[0,1],[1,1]],    // O
    [[1,0],[0,1],[1,1],[2,1]],    // T
    [[1,0],[2,0],[0,1],[1,1]],    // S
    [[0,0],[1,0],[1,1],[2,1]],    // Z
    [[0,0],[0,1],[1,1],[2,1]],    // J
    [[0,0],[1,0],[2,0],[0,1]],    // L
];

const TETROMINO_ROTATION_OFFSETS: [[i32; 2]; 7] = [
    [1,0], // I
    [0,0], // O (doesn't rotate)
    [1,1], // T
    [1,1], // S
    [1,1], // Z
    [1,1], // J
    [1,1], // L
];

#[derive(Clone, Copy)]
struct Tetromino {
    shape: [[i32; 2]; 4],
    pos: (i32, i32),
    color: Color,
    t_type: TetrominoType,
}

impl Tetromino {
    fn new(t_type: TetrominoType) -> Self {
        Tetromino {
            shape: TETROMINO_SHAPES[t_type as usize],
            pos: (GRID_WIDTH as i32 / 2 - 2, 0),
            color: NES_COLORS[t_type as usize],
            t_type,
        }
    }
}

fn rotate_shape(shape: &[[i32; 2]; 4], t_type: TetrominoType, clockwise: bool) -> [[i32; 2]; 4] {
    let mut new_shape = [[0; 2]; 4];
    let [pivot_x, pivot_y] = TETROMINO_ROTATION_OFFSETS[t_type as usize];
    for (i, &[x, y]) in shape.iter().enumerate() {
        let rel_x = x - pivot_x;
        let rel_y = y - pivot_y;
        let (nx, ny) = if clockwise {
            (pivot_x + rel_y, pivot_y - rel_x)
        } else {
            (pivot_x - rel_y, pivot_y + rel_x)
        };
        new_shape[i] = [nx, ny];
    }
    new_shape
}

struct SquareEffect {
    x: usize,
    y: usize,
    is_gold: bool,
    timer: f32,             // Duration per blink phase.
    flash_on: bool,         // Whether bonus color is displayed.
    blinks_remaining: u32,  // Number of on-off cycles remaining.
    original: [[(Color, TetrominoType, u32); 4]; 4],
}

struct GameState {
    // Each cell stores Option<(Color, TetrominoType, piece_id)>
    board: [[Option<(Color, TetrominoType, u32)>; GRID_WIDTH]; GRID_HEIGHT],
    tetromino: Option<Tetromino>,
    next_tetromino: Option<Tetromino>,
    hold_tetromino: Option<Tetromino>,
    hold_used: bool,

    started: bool,
    paused: bool,
    in_panic: bool,
    game_over: bool,
    lines_cleared: u32,
    score: u32,

    left_timer: f32,
    right_timer: f32,
    fall_timer: f32,

    line_clear_timer: f32,
    clearing_lines: Vec<usize>,

    active_squares: Vec<SquareEffect>,

    next_piece_id: u32, // For unique locked piece tagging.

    mus_mgr: MusicManager,

    // Statistics counter for spawned tetrominoes.
    piece_statistics: HashMap<TetrominoType, u32>,
}

impl GameState {
    pub fn new() -> Self {
        let mut piece_statistics = HashMap::new();
        // Initialize counter for the main tetromino types.
        for &piece in &[
            TetrominoType::I,
            TetrominoType::O,
            TetrominoType::T,
            TetrominoType::S,
            TetrominoType::Z,
            TetrominoType::J,
            TetrominoType::L,
        ] {
            piece_statistics.insert(piece, 0);
        }

        Self {
            board: [[None; GRID_WIDTH]; GRID_HEIGHT],
            tetromino: None,
            next_tetromino: None,
            hold_tetromino: None,
            hold_used: false,
            started: false,
            paused: false,
            in_panic: false,
            game_over: false,
            lines_cleared: 0,
            score: 0,
            left_timer: 0.0,
            right_timer: 0.0,
            fall_timer: 0.0,
            line_clear_timer: 0.0,
            clearing_lines: Vec::new(),
            active_squares: Vec::new(),
            next_piece_id: 1,
            mus_mgr: MusicManager::new(),
            piece_statistics,
        }
    }

    pub fn start_game(&mut self) {
        self.started = true;
        self.game_over = false;
        self.paused = false;
        self.in_panic = false;
        self.lines_cleared = 0;
        self.score = 0;
        self.board = [[None; GRID_WIDTH]; GRID_HEIGHT];
        self.hold_tetromino = None;
        self.hold_used = false;
        self.line_clear_timer = 0.0;
        self.clearing_lines.clear();
        self.active_squares.clear();
        self.next_piece_id = 1;

        // Reset statistics at the start of a new game.
        self.piece_statistics.clear();
        for &piece in &[
            TetrominoType::I,
            TetrominoType::O,
            TetrominoType::T,
            TetrominoType::S,
            TetrominoType::Z,
            TetrominoType::J,
            TetrominoType::L,
        ] {
            self.piece_statistics.insert(piece, 0);
        }

        let mut rng = thread_rng();
        let curr_type = match rng.gen_range(0..7) {
            0 => TetrominoType::I,
            1 => TetrominoType::O,
            2 => TetrominoType::T,
            3 => TetrominoType::S,
            4 => TetrominoType::Z,
            5 => TetrominoType::J,
            _ => TetrominoType::L,
        };
        let next_type = match rng.gen_range(0..7) {
            0 => TetrominoType::I,
            1 => TetrominoType::O,
            2 => TetrominoType::T,
            3 => TetrominoType::S,
            4 => TetrominoType::Z,
            5 => TetrominoType::J,
            _ => TetrominoType::L,
        };

        self.tetromino = Some(Tetromino::new(curr_type));
        // Count the active tetromino spawn.
        *self.piece_statistics.entry(curr_type).or_insert(0) += 1;

        self.next_tetromino = Some(Tetromino::new(next_type));
        self.mus_mgr.reset();
        self.mus_mgr.play_song();
    }

    pub fn check_collision(&self, shape: &[[i32; 2]; 4], pos: (i32, i32)) -> bool {
        for &[dx, dy] in shape {
            let x = pos.0 + dx;
            let y = pos.1 + dy;
            if x < 0 || x >= GRID_WIDTH as i32 || y < 0 || y >= GRID_HEIGHT as i32 {
                return true;
            }
            if self.board[y as usize][x as usize].is_some() {
                return true;
            }
        }
        false
    }

    pub fn lock_tetromino(&mut self) {
        if let Some(tetro) = self.tetromino {
            let id = self.next_piece_id;
            self.next_piece_id += 1;
            for &[dx, dy] in &tetro.shape {
                let x = tetro.pos.0 + dx;
                let y = tetro.pos.1 + dy;
                if x >= 0 && x < GRID_WIDTH as i32 && y >= 0 && y < GRID_HEIGHT as i32 {
                    self.board[y as usize][x as usize] = Some((tetro.color, tetro.t_type, id));
                }
            }
        }
        let mut full_rows = Vec::new();
        for (i, row) in self.board.iter().enumerate() {
            if row.iter().all(|cell| cell.is_some()) {
                full_rows.push(i);
            }
        }
        if !full_rows.is_empty() {
            self.clearing_lines = full_rows;
            self.line_clear_timer = 0.27;
        } else {
            self.spawn_new_tetromino();
            self.check_for_4x4_squares();
        }
    }

    pub fn clear_lines_delayed(&mut self) {
        let mut new_board: Vec<[Option<(Color, TetrominoType, u32)>; GRID_WIDTH]> = Vec::new();
        for (i, row) in self.board.iter().enumerate() {
            if self.clearing_lines.contains(&i) { continue; }
            new_board.push(*row);
        }
        while new_board.len() < GRID_HEIGHT {
            new_board.insert(0, [None; GRID_WIDTH]);
        }
        self.board = new_board.try_into().unwrap();
        self.lines_cleared += self.clearing_lines.len() as u32;
        self.clearing_lines.clear();

        if let Some(next) = self.next_tetromino {
            if self.check_collision(&next.shape, next.pos) {
                self.game_over = true;
                self.started = false;
                return;
            }
        }
        self.spawn_new_tetromino();
        self.check_for_4x4_squares();
    }

    pub fn spawn_new_tetromino(&mut self) {
        if !self.started { return; }
        if let Some(next_t) = self.next_tetromino {
            if self.check_collision(&next_t.shape, next_t.pos) {
                self.game_over = true;
                self.started = false;
            } else {
                self.tetromino = Some(next_t);
                // Increment the statistics for the newly spawned tetromino.
                *self.piece_statistics.entry(next_t.t_type).or_insert(0) += 1;

                let mut rng = thread_rng();
                let t_type = match rng.gen_range(0..7) {
                    0 => TetrominoType::I,
                    1 => TetrominoType::O,
                    2 => TetrominoType::T,
                    3 => TetrominoType::S,
                    4 => TetrominoType::Z,
                    5 => TetrominoType::J,
                    _ => TetrominoType::L,
                };
                self.next_tetromino = Some(Tetromino::new(t_type));
                self.hold_used = false;
                self.fall_timer = 0.0;
            }
        }
    }

    // --- Square Detection ---
    // Only triggers when every cell in a 4x4 candidate is full (and not bonus) and for every piece present,
    // all its locked cells lie entirely within the candidate.
    pub fn check_for_4x4_squares(&mut self) {
        for y in 0..(GRID_HEIGHT - 3) {
            for x in 0..(GRID_WIDTH - 3) {
                let mut all_filled = true;
                let mut original: [[(Color, TetrominoType, u32); 4]; 4] =
                    [[(BLACK_COLOR, TetrominoType::I, 0); 4]; 4];
                for dy in 0..4 {
                    for dx in 0..4 {
                        if let Some(cell) = self.board[y + dy][x + dx] {
                            if cell.1 == TetrominoType::BonusGold || cell.1 == TetrominoType::BonusSilver {
                                all_filled = false;
                                break;
                            }
                            original[dy][dx] = cell;
                        } else {
                            all_filled = false;
                            break;
                        }
                    }
                    if !all_filled {
                        break;
                    }
                }
                if !all_filled {
                    continue;
                }
                let mut pieces_in_region = vec![];
                for row in &original {
                    for &(_, _t, id) in row {
                        if !pieces_in_region.contains(&id) {
                            pieces_in_region.push(id);
                        }
                    }
                }
                let mut candidate_valid = true;
                for &pid in &pieces_in_region {
                    for row in 0..GRID_HEIGHT {
                        for col in 0..GRID_WIDTH {
                            if let Some((_col, _t, id)) = self.board[row][col] {
                                if id == pid {
                                    if col < x || col >= x + 4 || row < y || row >= y + 4 {
                                        candidate_valid = false;
                                        break;
                                    }
                                }
                            }
                        }
                        if !candidate_valid {
                            break;
                        }
                    }
                    if !candidate_valid {
                        break;
                    }
                }
                if !candidate_valid {
                    continue;
                }
                let mut types = vec![];
                for &pid in &pieces_in_region {
                    'outer: for dy in 0..4 {
                        for dx in 0..4 {
                            if original[dy][dx].2 == pid {
                                types.push(original[dy][dx].1);
                                break 'outer;
                            }
                        }
                    }
                }
                let all_same = types.iter().all(|&t| t == types[0]);
                if self.active_squares.iter().any(|eff| eff.x == x && eff.y == y) {
                    continue;
                }
                
                let bonus_type = if all_same {
                    TetrominoType::BonusGold
                } else {
                    TetrominoType::BonusSilver
                };
                let square_color = if all_same { GOLD_COLOR } else { SILVER_COLOR };
                for dy in 0..4 {
                    for dx in 0..4 {
                        self.board[y + dy][x + dx] = Some((square_color, bonus_type, 0));
                    }
                }
                
                // Then add the square effect for the blinking visuals.
                self.active_squares.push(SquareEffect {
                    x,
                    y,
                    is_gold: all_same,
                    timer: 0.3,
                    flash_on: true,
                    blinks_remaining: 6,
                    original: original,
                });
            }
        }
    }

    pub fn update_square_effects(&mut self, dt: f32) {
        self.active_squares.retain_mut(|eff| {
            eff.timer -= dt;
            if eff.timer <= 0.0 {
                eff.timer = 0.3;
                eff.flash_on = !eff.flash_on;
                if !eff.flash_on && eff.blinks_remaining > 0 {
                    eff.blinks_remaining -= 1;
                }
            }
            if eff.blinks_remaining == 0 {
                // When blinking completes, the bonus cells are already locked in.
                self.score += if eff.is_gold { GOLD_POINTS } else { SILVER_POINTS };
                false
            } else {
                true
            }
        });
    }

    pub fn process_input(&mut self, delta: f32) {
        // Hard Drop: We use a separate block to avoid mutable/immutable borrow conflict.
        if is_key_pressed(KeyCode::Up) {
            loop {
                let can_move_down = {
                    if let Some(ref t) = self.tetromino {
                        !self.check_collision(&t.shape, (t.pos.0, t.pos.1 + 1))
                    } else {
                        false
                    }
                };
                if !can_move_down { break; }
                if let Some(t) = self.tetromino.as_mut() {
                    t.pos.1 += 1;
                }
            }
            self.lock_tetromino();
            return;
        }

        // For other inputs, we can use a local copy.
        let curr = self.tetromino.unwrap();
        if is_key_pressed(KeyCode::Left) {
            if !self.check_collision(&curr.shape, (curr.pos.0 - 1, curr.pos.1)) {
                self.move_tetromino((-1, 0));
                self.left_timer = INITIAL_HORIZONTAL_DELAY;
            }
        } else if is_key_down(KeyCode::Left) {
            self.left_timer -= delta;
            if self.left_timer <= 0.0 {
                if !self.check_collision(&curr.shape, (curr.pos.0 - 1, curr.pos.1)) {
                    self.move_tetromino((-1, 0));
                    self.left_timer = HORIZONTAL_REPEAT_DELAY;
                }
            }
        } else {
            self.left_timer = 0.0;
        }

        if is_key_pressed(KeyCode::Right) {
            if !self.check_collision(&curr.shape, (curr.pos.0 + 1, curr.pos.1)) {
                self.move_tetromino((1, 0));
                self.right_timer = INITIAL_HORIZONTAL_DELAY;
            }
        } else if is_key_down(KeyCode::Right) {
            self.right_timer -= delta;
            if self.right_timer <= 0.0 {
                if !self.check_collision(&curr.shape, (curr.pos.0 + 1, curr.pos.1)) {
                    self.move_tetromino((1, 0));
                    self.right_timer = HORIZONTAL_REPEAT_DELAY;
                }
            }
        } else {
            self.right_timer = 0.0;
        }

        if is_key_pressed(KeyCode::Z) {
            let new_shape = rotate_shape(&curr.shape, curr.t_type, false);
            if !self.check_collision(&new_shape, curr.pos) {
                self.set_tetromino_shape(new_shape);
            }
        }
        if is_key_pressed(KeyCode::X) {
            let new_shape = rotate_shape(&curr.shape, curr.t_type, true);
            if !self.check_collision(&new_shape, curr.pos) {
                self.set_tetromino_shape(new_shape);
            }
        }

        if is_key_down(KeyCode::Down) {
            self.fall_timer = 0.0;
            if !self.check_collision(&curr.shape, (curr.pos.0, curr.pos.1 + 1)) {
                self.move_tetromino((0, 1));
            }
        }

        if is_key_pressed(KeyCode::M) {
            self.mus_mgr.mute();
        }

        if is_key_pressed(KeyCode::N) {
            self.mus_mgr.play_song();
        }

        if is_key_pressed(KeyCode::C) && !self.hold_used {
            self.hold_used = true;
            let mut current_piece = curr;
            current_piece.shape = TETROMINO_SHAPES[current_piece.t_type as usize];
            if let Some(mut hold_piece) = self.hold_tetromino.take() {
                hold_piece.shape = TETROMINO_SHAPES[hold_piece.t_type as usize];
                hold_piece.pos = (GRID_WIDTH as i32 / 2 - 2, 0);
                if self.check_collision(&hold_piece.shape, hold_piece.pos) {
                    self.hold_tetromino = Some(hold_piece);
                } else {
                    self.hold_tetromino = Some(current_piece);
                    self.tetromino = Some(hold_piece);
                }
            } else {
                self.hold_tetromino = Some(current_piece);
                self.tetromino = None;
                self.spawn_new_tetromino();
            }
        }
    }

    pub fn move_tetromino(&mut self, (dx, dy): (i32, i32)) {
        if let Some(mut t) = self.tetromino {
            t.pos = (t.pos.0 + dx, t.pos.1 + dy);
            self.tetromino = Some(t);
        }
    }

    pub fn set_tetromino_shape(&mut self, shape: [[i32; 2]; 4]) {
        if let Some(mut t) = self.tetromino {
            t.shape = shape;
            self.tetromino = Some(t);
        }
    }

    pub fn check_for_fullness(&mut self) -> u32 {
        let mut y_min: u32 = 20;
        for y in 0..GRID_HEIGHT {
            for x in 0..GRID_WIDTH {
                if let Some((_color, _t, _id)) = self.board[y][x] {
                    if (y as u32) < y_min{
                        y_min = y as u32;
                    }
                }
            }
        }
        return 20-y_min;
    }

    pub fn update(&mut self) {
        let dt = get_frame_time();
        if !self.game_over && is_key_pressed(KeyCode::Enter) {
            self.paused = !self.paused;
            self.mus_mgr.pause();
        }
        if self.paused || !self.started || self.game_over {
            return;
        }
        if self.line_clear_timer > 0.0 {
            self.line_clear_timer -= dt;
            if self.line_clear_timer <= 0.0 {
                self.clear_lines_delayed();
            }
            return;
        }
        self.process_input(dt);
        if let Some(curr) = self.tetromino {
            let speed = if is_key_down(KeyCode::Down) { SOFT_DROP_SPEED } else { FALL_SPEED };
            let fall_interval = 1.0 / speed;
            self.fall_timer += dt;
            if self.fall_timer >= fall_interval {
                self.fall_timer -= fall_interval;
                if self.check_collision(&curr.shape, (curr.pos.0, curr.pos.1 + 1)) {
                    self.lock_tetromino();
                } else {
                    self.move_tetromino((0, 1));
                }
            }
        }
        self.update_square_effects(dt);
        let fullness: u32 = self.check_for_fullness();
        if fullness >= 12 && !self.in_panic{
            self.in_panic = true;
            self.mus_mgr.toggle_panic();
        }
        else if fullness < 12 && self.in_panic{
            self.in_panic = false;
            self.mus_mgr.toggle_panic();
        }
        else{
            if self.mus_mgr.panic && !self.in_panic{
                self.mus_mgr.toggle_panic();
            }
            return;
        }
    }

    pub fn draw(&mut self) {
        clear_background(BLACK_COLOR);

        // If the game hasn't started, show "Press SPACE to start"
        if !self.started {
            self.mus_mgr.reset();
            let msg = "Press SPACE to start";
            let measure = measure_text(msg, None, 40, 1.0);
            let x = (screen_width() - measure.width) / 2.0;
            let y = (screen_height() - measure.height) / 2.0;
            draw_text(msg, x, y, 40.0, YELLOW);
            return;
        }

        // Draw the main board background
        let board_w = GRID_WIDTH as f32 * TILE_SIZE;
        let board_h = GRID_HEIGHT as f32 * TILE_SIZE;
        let offset_x = (screen_width() - board_w) / 2.0;
        let offset_y = (screen_height() - board_h) / 2.0 - 50.0;
        draw_rectangle(offset_x, offset_y, board_w, board_h, GAME_AREA_COLOR);

        // Draw locked pieces on the board
        for y in 0..GRID_HEIGHT {
            for x in 0..GRID_WIDTH {
                if let Some((color, _t, _id)) = self.board[y][x] {
                    let mut draw_color = color;
                    // If it's in an active 4x4 square effect, apply the blinking effect
                    for eff in &self.active_squares {
                        if x >= eff.x && x < eff.x + 4 && y >= eff.y && y < eff.y + 4 {
                            let rel_x = x - eff.x;
                            let rel_y = y - eff.y;
                            draw_color = if eff.flash_on {
                                if eff.is_gold { GOLD_COLOR } else { SILVER_COLOR }
                            } else {
                                eff.original[rel_y][rel_x].0
                            };
                            break;
                        }
                    }
                    let px = offset_x + x as f32 * TILE_SIZE;
                    let py = offset_y + y as f32 * TILE_SIZE;
                    draw_snes_block(px, py, TILE_SIZE, draw_color);
                }
            }
        }

        // Draw the "ghost" piece (projection)
        if let Some(curr) = self.tetromino {
            let mut ghost = curr;
            let mut iter = 0;
            while !self.check_collision(&ghost.shape, (ghost.pos.0, ghost.pos.1 + 1)) && iter < 100 {
                ghost.pos.1 += 1;
                iter += 1;
            }
            let ghost_color = Color::new(curr.color.r, curr.color.g, curr.color.b, 0.3);
            for &[dx, dy] in &ghost.shape {
                let x = ghost.pos.0 + dx;
                let y = ghost.pos.1 + dy;
                let px = offset_x + x as f32 * TILE_SIZE;
                let py = offset_y + y as f32 * TILE_SIZE;
                draw_rectangle(px, py, TILE_SIZE, TILE_SIZE, ghost_color);
            }

            // Draw the active falling piece
            for &[dx, dy] in &curr.shape {
                let x = curr.pos.0 + dx;
                let y = curr.pos.1 + dy;
                let px = offset_x + x as f32 * TILE_SIZE;
                let py = offset_y + y as f32 * TILE_SIZE;
                draw_snes_block(px, py, TILE_SIZE, curr.color);
            }
        }

        // If lines are clearing, flash them
        draw_rectangle(offset_x, offset_y, board_w, TILE_SIZE * 2.0, BLACK_COLOR);
        if self.line_clear_timer > 0.0 {
            let frames = (self.line_clear_timer * 60.0) as i32;
            let flash_on = frames % 2 == 0;
            let flash_color = if flash_on { WHITE } else { BLACK_COLOR };
            for &row in &self.clearing_lines {
                let py = offset_y + row as f32 * TILE_SIZE;
                draw_rectangle(offset_x, py, board_w, TILE_SIZE, flash_color);
            }
        }

        // Lines and Score on the right side
        draw_text(&format!("Lines: {}", self.lines_cleared), screen_width() - 210.0, 170.0, 40.0, WHITE);
        draw_text(&format!("Score: {}", self.score), screen_width() - 210.0, 220.0, 40.0, WHITE);

        // Game Over message
        if self.game_over {
            let msg = "Game Over";
            let measure = measure_text(msg, None, 50, 1.0);
            let x = offset_x + (board_w - measure.width) / 2.0;
            let y = offset_y + board_h / 2.0;
            draw_text(msg, x, y, 50.0, RED);
        }

        // Pause overlay
        if self.paused {
            draw_rectangle(0.0, 0.0, screen_width(), screen_height(), Color::new(0.0,0.0,0.0,0.6));
            let msg = "Paused";
            let measure = measure_text(msg, None, 50, 1.0);
            draw_text(msg, (screen_width()-measure.width)/2.0, screen_height()/2.0, 50.0, YELLOW);
        }

        // -- LEFT SIDE PANELS: Hold piece & Piece Stats --

        // Draw "Hold" text and hold piece preview
        draw_text("Hold", 79.0, 55.0, 40.0, WHITE);
        if let Some(ref hold_piece) = self.hold_tetromino {
            draw_preview(hold_piece, 79.0, 90.0, PREVIEW_TILE_SIZE);
        }

        // Draw the piece statistics under the hold piece
        let stats_label_x = 79.0;
        let stats_label_y = 200.0;
        draw_text("Piece Stats", stats_label_x, stats_label_y, 30.0, WHITE);

        let stat_types = [
            TetrominoType::I,
            TetrominoType::O,
            TetrominoType::T,
            TetrominoType::S,
            TetrominoType::Z,
            TetrominoType::J,
            TetrominoType::L,
        ];

        // Each piece gets a small preview plus its count
        for (i, &piece_type) in stat_types.iter().enumerate() {
            let piece_y = stats_label_y + 40.0 + (i as f32 * 50.0);
            // Create a dummy tetromino just for drawing its shape
            let t = Tetromino {
                shape: TETROMINO_SHAPES[piece_type as usize],
                pos: (0, 0),
                color: NES_COLORS[piece_type as usize],
                t_type: piece_type,
            };
            // Draw a small preview on the left
            draw_preview(&t, stats_label_x, piece_y, 15.0);
            // Show the count on the right
            let count = self.piece_statistics.get(&piece_type).unwrap_or(&0);
            draw_text(
                &format!("{}", count),
                stats_label_x + 50.0,
                piece_y + 20.0,
                20.0,
                WHITE,
            );
        }

        // -- RIGHT SIDE: Next piece label & preview --
        draw_text("Next", screen_width() - 210.0, 55.0, 40.0, WHITE);
        if let Some(ref next_piece) = self.next_tetromino {
            draw_preview(next_piece, screen_width() - 218.0, 70.0, PREVIEW_TILE_SIZE);
        }

        // Controls text at the bottom
        let controls_text = "\
Controls:
 Left/Right: Move
 Up: Hard Drop
 Down: Soft Drop
 Z/X: Rotate
 C: Hold
 Enter: Pause
 Space: Start
 N: Change Song
 M: Mute Music";
        let text_x = 20.0;
        let text_y = offset_y + board_h + 80.0;
        let wrapped = wrap_text(controls_text, screen_width() - 40.0, 24);
        draw_text_ex(
            &wrapped,
            text_x,
            text_y,
            TextParams {
                font: None,
                font_size: 24,
                font_scale: 1.0,
                font_scale_aspect: 1.0,
                rotation: 0.0,
                color: WHITE,
            },
        );
    }
}

fn wrap_text(text: &str, max_width: f32, font_size: u16) -> String {
    let mut result = String::new();
    let words: Vec<&str> = text.split_whitespace().collect();
    let mut current_line = String::new();
    for word in words {
        let test_line = if current_line.is_empty() {
            word.to_string()
        } else {
            format!("{} {}", current_line, word)
        };
        let metrics = measure_text(&test_line, None, font_size, 1.0);
        if metrics.width > max_width && !current_line.is_empty() {
            if !result.is_empty() {
                result.push('\n');
            }
            result.push_str(&current_line);
            current_line = word.to_string();
        } else {
            current_line = test_line;
        }
    }
    if !current_line.is_empty() {
        if !result.is_empty() {
            result.push('\n');
        }
        result.push_str(&current_line);
    }
    result
}

fn draw_snes_block(x: f32, y: f32, size: f32, color: Color) {
    draw_rectangle(x, y, size, size, color);
    let highlight = Color::new(
        (color.r + 0.4).min(1.0),
        (color.g + 0.4).min(1.0),
        (color.b + 0.4).min(1.0),
        1.0,
    );
    let shadow = Color::new(
        (color.r * 0.5).max(0.0),
        (color.g * 0.5).max(0.0),
        (color.b * 0.5).max(0.0),
        1.0,
    );
    let border = size * 0.15;
    draw_rectangle(x, y, size, border, highlight);
    draw_rectangle(x, y, border, size, highlight);
    draw_rectangle(x, y + size - border, size, border, shadow);
    draw_rectangle(x + size - border, y, border, size, shadow);
}

fn draw_preview(tetromino: &Tetromino, pos_x: f32, pos_y: f32, tile_size: f32) {
    let mut min_x = i32::MAX;
    let mut min_y = i32::MAX;
    let mut max_x = i32::MIN;
    let mut max_y = i32::MIN;
    for &[bx, by] in tetromino.shape.iter() {
        min_x = min(min_x, bx);
        min_y = min(min_y, by);
        max_x = max(max_x, bx);
        max_y = max(max_y, by);
    }
    let shape_w = (max_x - min_x + 1) as f32 * tile_size;
    let shape_h = (max_y - min_y + 1) as f32 * tile_size;
    let offset_x = pos_x + (50.0 - shape_w) / 2.0;
    let offset_y = pos_y + (50.0 - shape_h) / 2.0;
    for &[bx, by] in tetromino.shape.iter() {
        let draw_x = offset_x + (bx - min_x) as f32 * tile_size;
        let draw_y = offset_y + (by - min_y) as f32 * tile_size;
        draw_snes_block(draw_x, draw_y, tile_size, tetromino.color);
    }
}

#[macroquad::main("Tetris")]
async fn main() {
    // Optionally, set the window size:
    request_new_screen_size(1410.0, 700.0);
    let mut game_state = GameState::new();

    loop {
        if is_key_pressed(KeyCode::Space) && !game_state.started {
            game_state.start_game();
        }
        game_state.update();
        game_state.draw();
        next_frame().await;
    }
}<|MERGE_RESOLUTION|>--- conflicted
+++ resolved
@@ -50,7 +50,6 @@
 // MusicManager modified to use embedded audio.
 #[allow(dead_code)]
 struct MusicManager {
-<<<<<<< HEAD
     mus_stream:OutputStream,
     mus_stream_hndl:OutputStreamHandle,
     mus_sink:Sink,
@@ -58,14 +57,6 @@
     muted:bool,
     paused:bool,
     panic:bool,
-=======
-    mus_stream: OutputStream,
-    mus_stream_hndl: OutputStreamHandle,
-    mus_sink: Sink,
-    mus_track: u32,
-    muted: bool,
-    paused: bool,
->>>>>>> 4450e812
 }
 
 impl MusicManager {
@@ -73,7 +64,6 @@
         let (stream, stream_handle) = OutputStream::try_default().unwrap();
         let sink = Sink::try_new(&stream_handle).unwrap();
         MusicManager {
-<<<<<<< HEAD
             mus_stream:stream,
             mus_stream_hndl:stream_handle,
             mus_sink:sink,
@@ -81,14 +71,6 @@
             muted:false,
             paused:false,
             panic:false,
-=======
-            mus_stream: stream,
-            mus_stream_hndl: stream_handle,
-            mus_sink: sink,
-            mus_track: 0,
-            muted: false,
-            paused: false,
->>>>>>> 4450e812
         }
     }
 
@@ -125,14 +107,8 @@
         }
     }
 
-<<<<<<< HEAD
-
     pub fn mute(&mut self){
         if self.muted{
-=======
-    pub fn mute(&mut self) {
-        if self.muted {
->>>>>>> 4450e812
             self.mus_sink.set_volume(0.5);
         } else {
             self.mus_sink.set_volume(0.0);
